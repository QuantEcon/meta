--- conflicted
+++ resolved
@@ -27,7 +27,6 @@
 Tests are automatically run by the GitHub Actions workflows in `.github/workflows/`:
 
 - For the `check-warnings` action, tests are run by the `test-warning-check.yml` workflow.
-<<<<<<< HEAD
 - For the `weekly-report` action, tests are run by the `test-weekly-report.yml` workflow.
 - For the `qe-style-guide` action, tests are run by the `test-qe-style-guide.yml` workflow.
 
@@ -44,8 +43,4 @@
 
 # Test qe-style-guide action
 ./test/qe-style-guide/test-basic.sh
-```
-=======
-- For the `link-checker` action, tests are run by the `test-link-checker.yml` workflow.
-- For the `weekly-report` action, tests are run by the `test-weekly-report.yml` workflow.
->>>>>>> 740efcd3
+```